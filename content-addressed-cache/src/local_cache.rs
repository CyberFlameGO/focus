use std::default::Default;
use std::string::ToString;
use std::time::Duration;
use std::{cell::RefCell, fmt::Debug, str::FromStr};

use anyhow::{self, Context};
use rocksdb::{Options, DB};
use std::path::{Path, PathBuf};

/// The "kind" of a key. This is combined with the [CacheKey] to produce a
/// composite key. It effectively introduces a namespace for a set of keys.
pub type CacheKeyKind = [u8; 2];

/// The key which is used to index into the cache.
pub type CacheKey = git2::Oid;

/// A persistent cache for key-value pairs. This is designed to be synchronized
/// with a remote store; see [crate::CacheSynchronizer].
pub trait Cache: Debug {
    fn put(&self, kind: CacheKeyKind, key: CacheKey, value: &[u8]) -> anyhow::Result<()>;
    fn get(&self, kind: CacheKeyKind, key: CacheKey) -> anyhow::Result<Option<Vec<u8>>>;
    fn clear(&self) -> anyhow::Result<()>;
}

#[derive(Debug)]
pub struct RocksDBCache {
    db: RefCell<Option<DB>>,
    ttl: Duration,
}

#[derive(Debug, PartialEq)]
pub struct CompositeKey {
    pub kind: CacheKeyKind,
    pub key: CacheKey,
}

#[derive(Debug, Clone)]
pub enum ParseCompositeKeyError {
    NoMatch,
    MissingPrefix,
    MissingFunctionIdentifier,
    MissingArgument,
    MissingDelimiter,
}

impl ToString for CompositeKey {
    fn to_string(&self) -> String {
        let CompositeKey { kind, key } = self;
        format!("{}{}{}", hex::encode(kind), DELIMITER, key)
    }
}

const KIND_BYTE_LENGTH: usize = 2;
const KEY_BYTE_LENGTH: usize = 20;
pub const DELIMITER: &str = ":";
<<<<<<< HEAD
const COMPOSITE_KEY_LENGTH: usize = KIND_BYTE_LENGTH + ARG_BYTE_LENGTH;
=======
const COMPOSITE_KEY_LENGTH: usize = KIND_BYTE_LENGTH + KEY_BYTE_LENGTH;
>>>>>>> d711d147
const HEX_ENCODED_COMPOSITE_KEY_LENGTH: usize =
    (KIND_BYTE_LENGTH * 2) + DELIMITER.len() + (KEY_BYTE_LENGTH * 2);
type CompositeKeyBytes = [u8; COMPOSITE_KEY_LENGTH];

impl CompositeKey {
    pub fn to_bytes(&self) -> CompositeKeyBytes {
        let mut c: [u8; COMPOSITE_KEY_LENGTH] = [0; COMPOSITE_KEY_LENGTH];
        c[..KIND_BYTE_LENGTH].clone_from_slice(&self.kind);
<<<<<<< HEAD
        c[KIND_BYTE_LENGTH..COMPOSITE_KEY_LENGTH].clone_from_slice(self.argument.as_bytes());
=======
        c[KIND_BYTE_LENGTH..COMPOSITE_KEY_LENGTH].clone_from_slice(self.key.as_bytes());
>>>>>>> d711d147
        c
    }

    pub fn from_bytes(s: &[u8; COMPOSITE_KEY_LENGTH]) -> Result<Self, ParseCompositeKeyError> {
        let mut kind = [0; 2];
        kind.clone_from_slice(&s[..KIND_BYTE_LENGTH]);
<<<<<<< HEAD
        let argument = match ArgKey::from_bytes(&s[KIND_BYTE_LENGTH..COMPOSITE_KEY_LENGTH]) {
=======
        let key = match CacheKey::from_bytes(&s[KIND_BYTE_LENGTH..COMPOSITE_KEY_LENGTH]) {
>>>>>>> d711d147
            Ok(oid) => oid,
            Err(_) => return Err(ParseCompositeKeyError::MissingArgument),
        };
        Ok(CompositeKey { kind, key })
    }
}

impl FromStr for CompositeKey {
    type Err = ParseCompositeKeyError;
    fn from_str(s: &str) -> Result<Self, Self::Err> {
        let mut ix: usize = 0;
        if s.len() != HEX_ENCODED_COMPOSITE_KEY_LENGTH {
            return Err(ParseCompositeKeyError::NoMatch);
        };
        let kind_vec = match hex::decode(&s[ix..ix + (KIND_BYTE_LENGTH * 2)]) {
            Ok(oid) => oid,
            Err(_) => return Err(ParseCompositeKeyError::MissingFunctionIdentifier),
        };
        ix += KIND_BYTE_LENGTH * 2;
        if &s[ix..ix + 1] != DELIMITER {
            return Err(ParseCompositeKeyError::MissingDelimiter);
        }
        ix += 1;
        let key = match CacheKey::from_str(&s[ix..ix + (KEY_BYTE_LENGTH * 2)]) {
            Ok(oid) => oid,
            Err(_) => return Err(ParseCompositeKeyError::MissingArgument),
        };
        let mut kind = [0; 2];
        kind.copy_from_slice(&kind_vec[..2]);
        Ok(CompositeKey { kind, key })
    }
}

impl RocksDBCache {
    fn make_db(path: &Path, ttl: Duration) -> DB {
        let mut opts = Options::default();
        opts.create_if_missing(true);
        DB::open_with_ttl(&opts, path, ttl).unwrap()
    }

    pub fn open_with_ttl(path: impl AsRef<Path>, ttl: Duration) -> Self {
        Self {
            db: RefCell::new(Some(Self::make_db(path.as_ref(), ttl))),
            ttl,
        }
    }
    pub fn open(path: PathBuf) -> Self {
        Self::open_with_ttl(path, Duration::from_secs(0))
    }
}

impl Cache for RocksDBCache {
    fn put(&self, kind: CacheKeyKind, key: CacheKey, value: &[u8]) -> anyhow::Result<()> {
        let key: &[u8] = &CompositeKey { kind, key }.to_bytes()[..];
        self.db
            .borrow()
            .as_ref()
            .unwrap()
            .put(key, value)
            .with_context(|| format!("Putting {:?} failed", key))
    }

    fn get(&self, kind: CacheKeyKind, key: CacheKey) -> anyhow::Result<Option<Vec<u8>>> {
        let key: &[u8] = &CompositeKey { kind, key }.to_bytes()[..];
        self.db
            .borrow()
            .as_ref()
            .unwrap()
            .get(key)
            .with_context(|| format!("Getting {:?} failed", key))
    }

    fn clear(&self) -> anyhow::Result<()> {
        let path = self.db.borrow().as_ref().unwrap().path().to_path_buf();
        {
            let db = self.db.borrow_mut().take().unwrap();
            drop(db);
        }
        DB::destroy(&Options::default(), &path)?;
        *self.db.borrow_mut() = Some(Self::make_db(&path, self.ttl));
        Ok(())
    }
}

#[cfg(test)]
mod tests {
    use std::time::Duration;
    use std::{path::PathBuf, str::FromStr};

    use rocksdb::{Options, DB};
    use tempfile::{tempdir, TempDir};

    use crate::local_cache::DELIMITER;
    use crate::{local_cache::KEY_BYTE_LENGTH, Cache, CacheKey, CompositeKey, RocksDBCache};

    static KEY: &str = "12345678912345789ab";
    static HEX_KEY: &str = "e7bc546316d2d0ec13a2d3117b13468f5e939f95";
    static BAD_OID: &str = "deadbeefdeadbeefdead";

    fn kind() -> [u8; 2] {
        hex::decode("f5b7").unwrap().try_into().unwrap()
    }
    fn bad_kind() -> [u8; 2] {
        hex::decode("b5f9").unwrap().try_into().unwrap()
    }

    #[test]
    fn test_rocks_ttl_0() {
        let mut opts = Options::default();
        let tmp_dir = tempdir().unwrap();
        let file_path = tmp_dir.path().join("focus-rocks");
        opts.create_if_missing(true);
        let db = DB::open_with_ttl(&opts, file_path, Duration::from_secs(0)).unwrap();
        db.put("abcd", "abcd").unwrap();
        std::thread::sleep(Duration::from_secs(2));
        db.compact_range(Some("aacd"), Some("accd"));
        assert_eq!(db.get("abcd").unwrap().unwrap(), b"abcd".to_vec());
    }

    #[test]
    fn test_rocks_ttl_1() {
        let mut opts = Options::default();
        let tmp_dir = tempdir().unwrap();
        let file_path = tmp_dir.path().join("focus-rocks");
        opts.create_if_missing(true);
        let db = DB::open_with_ttl(&opts, file_path, Duration::from_secs(1)).unwrap();
        db.put("abcd", "abcd").unwrap();
        std::thread::sleep(Duration::from_secs(2));
        db.compact_range(Some("aacd"), Some("accd"));
        assert_eq!(db.get("abcd").unwrap(), None);
    }

    fn create_test_repo() -> (TempDir, PathBuf) {
        let tmp_dir = tempdir().unwrap();
        let file_path = tmp_dir.path().join("focus-rocks");
        {
            let cache = RocksDBCache::open(file_path.clone());
            cache
                .put(kind(), CacheKey::from_str(KEY).unwrap(), b"abcd")
                .unwrap();
        }
        (tmp_dir, file_path)
    }

    #[test]
    fn test_key_insert_get() -> anyhow::Result<()> {
        let (_temp_dir, file_path) = create_test_repo();
        let cache = RocksDBCache::open(file_path);
        std::thread::sleep(Duration::from_secs(2));
        let value = cache.get(kind(), CacheKey::from_str(KEY).unwrap());
        assert_eq!(value?.unwrap(), b"abcd".to_vec());
        Ok(())
    }

    #[test]
    fn test_key_insert_get_ttl() -> anyhow::Result<()> {
        let (_temp_dir, file_path) = create_test_repo();
        let cache = RocksDBCache::open_with_ttl(file_path, Duration::from_secs(3600));
        let value = cache.get(kind(), CacheKey::from_str(KEY).unwrap());
        assert_eq!(value?.unwrap(), b"abcd".to_vec());
        Ok(())
    }

    #[test]
    fn test_key_missing() -> anyhow::Result<()> {
        let (_temp_dir, file_path) = create_test_repo();
        let cache = RocksDBCache::open(file_path);
        let value = cache.get(kind(), CacheKey::from_str(BAD_OID).unwrap());
        assert_eq!(value?, None);
        Ok(())
    }

    #[test]
    fn test_function_missing() -> anyhow::Result<()> {
        let (_temp_dir, file_path) = create_test_repo();
        let cache = RocksDBCache::open(file_path);
        let value = cache.get(bad_kind(), CacheKey::from_str(KEY).unwrap());
        assert_eq!(value?, None);
        Ok(())
    }

    #[test]
    fn test_compositekey() {
        let oid_bytes = CompositeKey {
            kind: kind(),
            key: CacheKey::from_str(KEY).unwrap(),
        }
        .to_bytes();
        let inflated_oid = CompositeKey::from_bytes(&oid_bytes).unwrap();
        assert_eq!(inflated_oid.key, CacheKey::from_str(KEY).unwrap());
        assert_eq!(inflated_oid.kind, kind());
    }

    #[test]
    fn test_oid_invariants() {
        assert_eq!(KEY_BYTE_LENGTH, CacheKey::zero().as_bytes().len());
    }

    #[test]
    fn test_compositekey_from_str() {
        assert_eq!(
            CompositeKey::from_str(
<<<<<<< HEAD
                format!("{}{}{}", hex::encode(kind_id()), DELIMITER, HEX_ARG).as_str()
=======
                format!("{}{}{}", hex::encode(kind()), DELIMITER, HEX_KEY).as_str()
>>>>>>> d711d147
            )
            .unwrap(),
            CompositeKey {
                kind: kind(),
                key: CacheKey::from_str(HEX_KEY).unwrap(),
            }
        );
    }
}<|MERGE_RESOLUTION|>--- conflicted
+++ resolved
@@ -53,11 +53,7 @@
 const KIND_BYTE_LENGTH: usize = 2;
 const KEY_BYTE_LENGTH: usize = 20;
 pub const DELIMITER: &str = ":";
-<<<<<<< HEAD
-const COMPOSITE_KEY_LENGTH: usize = KIND_BYTE_LENGTH + ARG_BYTE_LENGTH;
-=======
 const COMPOSITE_KEY_LENGTH: usize = KIND_BYTE_LENGTH + KEY_BYTE_LENGTH;
->>>>>>> d711d147
 const HEX_ENCODED_COMPOSITE_KEY_LENGTH: usize =
     (KIND_BYTE_LENGTH * 2) + DELIMITER.len() + (KEY_BYTE_LENGTH * 2);
 type CompositeKeyBytes = [u8; COMPOSITE_KEY_LENGTH];
@@ -66,22 +62,14 @@
     pub fn to_bytes(&self) -> CompositeKeyBytes {
         let mut c: [u8; COMPOSITE_KEY_LENGTH] = [0; COMPOSITE_KEY_LENGTH];
         c[..KIND_BYTE_LENGTH].clone_from_slice(&self.kind);
-<<<<<<< HEAD
-        c[KIND_BYTE_LENGTH..COMPOSITE_KEY_LENGTH].clone_from_slice(self.argument.as_bytes());
-=======
         c[KIND_BYTE_LENGTH..COMPOSITE_KEY_LENGTH].clone_from_slice(self.key.as_bytes());
->>>>>>> d711d147
         c
     }
 
     pub fn from_bytes(s: &[u8; COMPOSITE_KEY_LENGTH]) -> Result<Self, ParseCompositeKeyError> {
         let mut kind = [0; 2];
         kind.clone_from_slice(&s[..KIND_BYTE_LENGTH]);
-<<<<<<< HEAD
-        let argument = match ArgKey::from_bytes(&s[KIND_BYTE_LENGTH..COMPOSITE_KEY_LENGTH]) {
-=======
         let key = match CacheKey::from_bytes(&s[KIND_BYTE_LENGTH..COMPOSITE_KEY_LENGTH]) {
->>>>>>> d711d147
             Ok(oid) => oid,
             Err(_) => return Err(ParseCompositeKeyError::MissingArgument),
         };
@@ -284,11 +272,7 @@
     fn test_compositekey_from_str() {
         assert_eq!(
             CompositeKey::from_str(
-<<<<<<< HEAD
-                format!("{}{}{}", hex::encode(kind_id()), DELIMITER, HEX_ARG).as_str()
-=======
                 format!("{}{}{}", hex::encode(kind()), DELIMITER, HEX_KEY).as_str()
->>>>>>> d711d147
             )
             .unwrap(),
             CompositeKey {
