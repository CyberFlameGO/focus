#![allow(clippy::too_many_arguments)]

use std::{
    convert::TryFrom,
    path::{Path, PathBuf},
    sync::Arc,
    time::Instant,
};

use anyhow::{bail, Context, Result};
use chrono::NaiveDate;
use clap::Parser;
use git2::Repository;

use focus_util::{
    app::{App, ExitCode},
    git_helper,
    lock_file::LockFile,
    paths, sandbox,
    time::FocusTime,
};

use focus_internals::{
    operation,
    operation::maintenance::{self, ScheduleOpts},
    tracker::Tracker,
};
use strum::VariantNames;
<<<<<<< HEAD
use tracing::{debug, debug_span, info, warn};
=======
use tracing::{debug, info, debug_span};
>>>>>>> 1abdfc7b

#[derive(Parser, Debug)]
enum Subcommand {
    /// Create a sparse clone from named layers or ad-hoc build targets
    Clone {
        /// Path to the repository to clone.
        #[clap(long, default_value = "~/workspace/source")]
        dense_repo: String,

        /// Path where the new sparse repository should be created.
        #[clap(parse(from_os_str))]
        sparse_repo: PathBuf,

        /// The name of the branch to clone.
        #[clap(long, default_value = "master")]
        branch: String,

        /// Days of history to maintain in the sparse repo.
        #[clap(long, default_value = "90")]
        days_of_history: u64,

        /// Copy only the specified branch rather than all local branches.
        #[clap(parse(try_from_str), default_value = "true")]
        copy_branches: bool,

        /// Initial projects and targets to add to the repo.
        projects_and_targets: Vec<String>,
    },

    /// Update the sparse checkout to reflect changes to the build graph.
    Sync {
        /// Path to the sparse repository.
        #[clap(parse(from_os_str), default_value = ".")]
        sparse_repo: PathBuf,
    },

    /// Interact with repos configured on this system. Run `focus repo help` for more information.
    Repo {
        #[clap(subcommand)]
        subcommand: RepoSubcommand,
    },

    /// Add projects and targets to the selection.
    Add {
        /// Project and targets to add to the selection.
        projects_and_targets: Vec<String>,
    },

    /// Remove projects and targets from the selection.
    #[clap(visible_alias("rm"))]
    Remove {
        /// Project and targets to remove from the selection
        projects_and_targets: Vec<String>,
    },

    /// Display which projects and targets are selected.
    Status {},

    /// List available projects.
    Projects {},

    /// Detect whether there are changes to the build graph (used internally)
    DetectBuildGraphChanges {
        /// Path to the repository.
        #[clap(long, parse(from_os_str), default_value = ".")]
        repo: PathBuf,

        /// Extra arguments.
        args: Vec<String>,
    },

    /// Utility methods for listing and expiring outdated refs. Used to maintain a time windowed
    /// repository.
    Refs {
        #[clap(long, parse(from_os_str), default_value = ".")]
        repo: PathBuf,

        #[clap(subcommand)]
        subcommand: RefsSubcommand,
    },

    /// Set up an initial clone of the repo from the remote
    Init {
        /// By default we take 90 days of history, pass a date with this option
        /// if you want a different amount of history
        #[clap(long, parse(try_from_str = operation::init::parse_shallow_since_date))]
        shallow_since: Option<NaiveDate>,

        /// This command will only ever clone a single ref, by default this is
        /// "master". If you wish to clone a different branch, then use this option
        #[clap(long, default_value = "master")]
        branch_name: String,

        #[clap(long)]
        no_checkout: bool,

        /// The default is to pass --no-tags to clone, this option, if given,
        /// will cause git to do its normal default tag following behavior
        #[clap(long)]
        follow_tags: bool,

        /// If not given, we use --filter=blob:none. To use a different filter
        /// argument, use this option. To disable filtering, use --no-filter.
        #[clap(long, default_value = "blob:none")]
        filter: String,

        /// Do not pass a filter flag to git-clone. If both --no-filter and --filter
        /// options are given, --no-filter wins
        #[clap(long)]
        no_filter: bool,

        #[clap(long)]
        bare: bool,

        #[clap(long)]
        sparse: bool,

        #[clap(long)]
        progress: bool,

        #[clap(long)]
        push_url: Option<String>,

        #[clap(long, default_value=operation::init::SOURCE_RO_URL)]
        fetch_url: String,

        #[clap()]
        target_path: String,
    },

    #[clap(hide = true)]
    Maintenance {
        /// The git config key to look for paths of repos to run maintenance in. Defaults to
        /// 'maintenance.repo'
        #[clap(long, default_value=operation::maintenance::DEFAULT_CONFIG_KEY, global = true)]
        git_config_key: String,

        #[clap(subcommand)]
        subcommand: MaintenanceSubcommand,
    },

    /// git-trace allows one to transform the output of GIT_TRACE2_EVENT data into a format
    /// that the chrome://tracing viewer can understand and display. This is a convenient way
    /// to analyze the timing and call tree of a git command.
    ///
    /// For example, to analyze git gc:
    /// ```
    /// $ GIT_TRACE2_EVENT=/tmp/gc.json git gc
    /// $ focus git-trace /tmp/gc.json /tmp/chrome-trace.json
    /// ````
    /// Then open chrome://tracing in your browser and load the /tmp/chrome-trace.json flie.
    GitTrace { input: PathBuf, output: PathBuf },

    /// Upgrade the repository by running outstanding migration steps.
    Upgrade {
        #[clap(long, parse(from_os_str), default_value = ".")]
        repo: PathBuf,
    },

    /// Interact with the on-disk focus index.
    Index {
        #[clap(
            short,
            long,
            global = true,
            required = false,
            possible_values = operation::index::Backend::VARIANTS,
            default_value = "rocks-db",
        )]
        backend: operation::index::Backend,

        #[clap(subcommand)]
        subcommand: IndexSubcommand,
    },
    /// Called by a git hook to trigger certain actions after a git event such as
    /// merge completion or checkout
    Event {
        #[clap(subcommand)]
        subcommand: EventSubcommand,
    },
}

/// Helper method to extract subcommand name. Tool insights client uses this to set
/// feature name.
fn feature_name_for(subcommand: &Subcommand) -> String {
    let subcommand_name = match subcommand {
        Subcommand::Clone { .. } => "clone",
        Subcommand::Sync { .. } => "sync",
        Subcommand::Repo { subcommand } => match subcommand {
            RepoSubcommand::List { .. } => "repo-list",
            RepoSubcommand::Repair { .. } => "repo-repair",
        },
        Subcommand::Add { .. } => "add",
        Subcommand::Remove { .. } => "remove",
        Subcommand::Status { .. } => "status",
        Subcommand::Projects { .. } => "projects",
        Subcommand::DetectBuildGraphChanges { .. } => "detect-build-graph-changes",
        Subcommand::Refs { subcommand, .. } => match subcommand {
            RefsSubcommand::Delete { .. } => "refs-delete",
            RefsSubcommand::ListExpired { .. } => "refs-list-expired",
            RefsSubcommand::ListCurrent { .. } => "refs-list-current",
        },
        Subcommand::Init { .. } => "init",
        Subcommand::Maintenance { subcommand, .. } => match subcommand {
            MaintenanceSubcommand::Run { .. } => "maintenance-run",
            MaintenanceSubcommand::Register { .. } => "maintenance-register",
            MaintenanceSubcommand::SetDefaultConfig { .. } => "maintenance-set-default-config",
            MaintenanceSubcommand::SandboxCleanup { .. } => "maintenance-sandbox-cleanup",
            MaintenanceSubcommand::Schedule { subcommand } => match subcommand {
                MaintenanceScheduleSubcommand::Enable { .. } => "maintenance-schedule-enable",
                MaintenanceScheduleSubcommand::Disable { .. } => "maintenance-schedule-disable",
            },
        },
        Subcommand::GitTrace { .. } => "git-trace",
        Subcommand::Upgrade { .. } => "upgrade",
        Subcommand::Index {
            backend: _,
            subcommand,
        } => match subcommand {
            IndexSubcommand::Clear { .. } => "index-clear",
            IndexSubcommand::Generate { .. } => "index-generate",
            IndexSubcommand::Resolve { .. } => "index-resolve",
        },
        Subcommand::Event { subcommand } => match subcommand {
            EventSubcommand::PostCheckout => "event-post-checkout",
            EventSubcommand::PostMerge => "event-post-merge",
        },
    };
    subcommand_name.into()
}

#[derive(Parser, Debug)]
enum MaintenanceSubcommand {
    /// Runs global (i.e. system-wide) git maintenance tasks on repositories listed in
    /// the $HOME/.gitconfig's `maintenance.repo` multi-value config key. This command
    /// is usually run by a system-specific scheduler (eg. launchd) so it's unlikely that
    /// end users would need to invoke this command directly.
    Run {
        /// The absolute path to the git binary to use. If not given, the default MDE path
        /// will be used.
        #[clap(long, default_value = maintenance::DEFAULT_GIT_BINARY_PATH_FOR_SCHEDULED_JOBS, env = "FOCUS_GIT_BINARY_PATH")]
        git_binary_path: PathBuf,

        /// The git config file to use to read the list of repos to run maintenance in. If not
        /// given, then use the default 'global' config which is usually $HOME/.gitconfig.
        #[clap(long, env = "FOCUS_GIT_CONFIG_PATH")]
        git_config_path: Option<PathBuf>,

        /// run maintenance on repos tracked by focus rather than reading from the
        /// git global config file
        #[clap(long, conflicts_with = "git-config-path", env = "FOCUS_TRACKED")]
        tracked: bool,

        /// The time period of job to run
        #[clap(
            long,
            possible_values=operation::maintenance::TimePeriod::VARIANTS,
            default_value="hourly",
            env = "FOCUS_TIME_PERIOD"
        )]
        time_period: operation::maintenance::TimePeriod,
    },

    SetDefaultConfig {},

    Register {
        #[clap(long, parse(from_os_str))]
        repo_path: Option<PathBuf>,

        #[clap(long, parse(from_os_str))]
        git_config_path: Option<PathBuf>,
    },

    Schedule {
        #[clap(subcommand)]
        subcommand: MaintenanceScheduleSubcommand,
    },

    SandboxCleanup {
        /// Sandboxes older than this many hours will be deleted automatically.
        /// if 0 then time based cleanup is not performed and we just go by
        /// max_num_sandboxes.
        #[clap(long)]
        preserve_hours: Option<u32>,

        /// The maximum number of sandboxes we'll allow to exist on disk.
        /// this is computed after we clean up sandboxes that are older
        /// than preserve_hours
        #[clap(long)]
        max_num_sandboxes: Option<u32>,
    },
}

#[derive(Parser, Debug)]
enum MaintenanceScheduleSubcommand {
    /// Set up a system-appropriate periodic job (launchctl, systemd, etc.) for running
    /// maintenance tasks on hourly, daily, and weekly bases
    Enable {
        /// The time period of job to schedule
        #[clap(
            long,
            possible_values=operation::maintenance::TimePeriod::VARIANTS,
            default_value="hourly",
            env = "FOCUS_TIME_PERIOD"
        )]
        time_period: operation::maintenance::TimePeriod,

        /// register jobs for all time periods
        #[clap(long, conflicts_with = "time-period", env = "FOCUS_ALL")]
        all: bool,

        /// path to the focus binary, defaults to the current running focus binary
        #[clap(long)]
        focus_path: Option<PathBuf>,

        /// path to git
        #[clap(long, default_value = operation::maintenance::DEFAULT_GIT_BINARY_PATH_FOR_SCHEDULED_JOBS, env = "FOCUS_GIT_BINARY_PATH")]
        git_binary_path: PathBuf,

        /// Normally, we check to see if the scheduled job is already defined and if it is
        /// we do nothing. IF this flag is given, stop the existing job, remove its definition,
        /// rewrite the job manifest (eg. plist) and reload it.
        #[clap(long, env = "FOCUS_FORCE_RELOAD")]
        force_reload: bool,

        /// Add a flag to the maintenance cmdline that will run the tasks against all focus tracked repos
        #[clap(long, env = "FOCUS_TRACKED")]
        tracked: bool,
    },

    /// Unload all the scheduled jobs from the system scheduler (if loaded).
    Disable {
        /// Delete the plist after unloading
        #[clap(long)]
        delete: bool,
    },
}

#[derive(Parser, Debug)]
enum RepoSubcommand {
    /// List registered repositories
    List {},

    /// Attempt to repair the registry of repositories
    Repair {},
}

#[derive(Parser, Debug)]
enum ProjectSubcommand {
    /// List all available layers
    Available {},

    /// List currently selected layers
    List {},

    /// Push a project onto the top of the stack of currently selected layers
    Push {
        /// Names of layers to push.
        names: Vec<String>,
    },

    /// Pop one or more project(s) from the top of the stack of current selected layers
    Pop {
        /// The number of layers to pop.
        #[clap(long, default_value = "1")]
        count: usize,
    },

    /// Filter out one or more project(s) from the stack of currently selected layers
    Remove {
        /// Names of the layers to be removed.
        names: Vec<String>,
    },
}

#[derive(Parser, Debug)]
enum AdhocSubcommand {
    /// List the contents of the ad-hoc target stack
    List {},

    /// Push one or more target(s) onto the top of the ad-hoc target stack
    Push {
        /// Names of targets to push.
        names: Vec<String>,
    },

    /// Pop one or more targets(s) from the top of the ad-hoc target stack
    Pop {
        /// The number of targets to pop.
        #[clap(long, default_value = "1")]
        count: usize,
    },

    /// Filter out one or more target(s) from the ad-hoc target stack
    Remove {
        /// Names of the targets to be removed.
        names: Vec<String>,
    },
}

#[derive(Parser, Debug)]
enum RefsSubcommand {
    /// Expires refs that are outside the window of "current refs"
    Delete {
        #[clap(long, default_value = "2021-01-01")]
        cutoff_date: String,

        #[clap(long)]
        use_transaction: bool,

        /// If true, then ensure the merge base falls after the cutoff date.
        /// this avoids the problem of refs that refer to commits that are not
        /// included in master
        #[clap(short = 'm', long = "check-merge-base")]
        check_merge_base: bool,
    },

    ListExpired {
        #[clap(long, default_value = "2021-01-01")]
        cutoff_date: String,

        /// If true, then ensure the merge base falls after the cutoff date.
        /// this avoids the problem of refs that refer to commits that are not
        /// included in master
        #[clap(short = 'm', long = "check-merge-base")]
        check_merge_base: bool,
    },

    /// Output a list of still current (I.e. non-expired) refs
    ListCurrent {
        #[clap(long, default_value = "2021-01-01")]
        cutoff_date: String,

        /// If true, then ensure the merge base falls after the cutoff date.
        /// this avoids the problem of refs that refer to commits that are not
        /// included in master
        #[clap(short = 'm', long = "check-merge-base")]
        check_merge_base: bool,
    },
}

#[derive(Parser, Debug)]
enum IndexSubcommand {
    /// Clear the on-disk cache.
    Clear {
        /// Path to the sparse repository.
        #[clap(parse(from_os_str), default_value = ".")]
        sparse_repo: PathBuf,
    },

    /// Populate the index with entries for all projects.
    Generate {
        /// Path to the sparse repository.
        #[clap(parse(from_os_str), default_value = ".")]
        sparse_repo: PathBuf,
    },

    /// Resolve the targets to their resulting pattern sets.
    Resolve { targets: Vec<String> },
}

#[derive(Parser, Debug)]
enum EventSubcommand {
    PostCheckout,
    PostMerge,
}

#[derive(Parser, Debug)]
#[clap(about = "Focused Development Tools")]
struct FocusOpts {
    /// Number of threads to use when performing parallel resolution (where possible).
    #[clap(
        long,
        default_value = "0",
        global = true,
        env = "FOCUS_RESOLUTION_THREADS"
    )]
    resolution_threads: usize,

    /// Change to the provided directory before doing anything else.
    #[clap(
        short = 'C',
        long = "work-dir",
        global = true,
        env = "FOCUS_WORKING_DIRECTORY"
    )]
    working_directory: Option<PathBuf>,

    /// Disables use of ANSI color escape sequences
    #[clap(long, global = true, env = "NO_COLOR")]
    no_color: bool,

    #[clap(subcommand)]
    cmd: Subcommand,
}

fn ensure_directories_exist() -> Result<()> {
    Tracker::default()
        .ensure_directories_exist()
        .context("creating directories for the tracker")?;

    Ok(())
}

fn hold_lock_file(repo: &Path) -> Result<LockFile> {
    let path = repo.join(".focus").join("focus.lock");
    LockFile::new(&path)
}

fn run_subcommand(app: Arc<App>, options: FocusOpts) -> Result<ExitCode> {
    let cloned_app = app.clone();
    let ti_client = cloned_app.tool_insights_client();
    let feature_name = feature_name_for(&options.cmd);
    ti_client.get_context().set_tool_feature_name(&feature_name);
    let span = debug_span!("Running subcommand", ?feature_name);
    let _guard = span.enter();

    match options.cmd {
        Subcommand::Clone {
            dense_repo,
            sparse_repo,
            branch,
            days_of_history,
            copy_branches,
            projects_and_targets,
        } => {
            let origin = operation::clone::Origin::try_from(dense_repo.as_str())?;
            let sparse_repo = {
                let current_dir =
                    std::env::current_dir().context("Failed to obtain current directory")?;
                let expanded = paths::expand_tilde(sparse_repo)
                    .context("Failed to expand sparse repo path")?;
                current_dir.join(expanded)
            };

            info!("Cloning {:?} into {}", dense_repo, sparse_repo.display());

            // Add targets length to TI custom map.
            ti_client.get_context().add_to_custom_map(
                "projects_and_targets_count",
                projects_and_targets.len().to_string(),
            );

            operation::clone::run(
                origin,
                sparse_repo,
                branch,
                projects_and_targets,
                copy_branches,
                days_of_history,
                app,
            )?;
            Ok(ExitCode(0))
        }

        Subcommand::Sync { sparse_repo } => {
            // TODO: Add total number of paths in repo to TI.
            let sparse_repo = paths::expand_tilde(sparse_repo)?;
            ensure_repo_compatibility(&sparse_repo)?;

            let _lock_file = hold_lock_file(&sparse_repo)?;
            operation::sync::run(&sparse_repo, app)?;
            Ok(ExitCode(0))
        }

        Subcommand::Refs {
            repo: repo_path,
            subcommand,
        } => {
            let repo = Repository::open(repo_path).context("opening the repo")?;
            match subcommand {
                RefsSubcommand::Delete {
                    cutoff_date,
                    use_transaction,
                    check_merge_base,
                } => {
                    let cutoff = FocusTime::parse_date(cutoff_date)?;
                    operation::refs::expire_old_refs(
                        &repo,
                        cutoff,
                        check_merge_base,
                        use_transaction,
                        app,
                    )?;
                    Ok(ExitCode(0))
                }

                RefsSubcommand::ListExpired {
                    cutoff_date,
                    check_merge_base,
                } => {
                    let cutoff = FocusTime::parse_date(cutoff_date)?;
                    let operation::refs::PartitionedRefNames {
                        current: _,
                        expired,
                    } = operation::refs::PartitionedRefNames::for_repo(
                        &repo,
                        cutoff,
                        check_merge_base,
                    )?;

                    println!("{}", expired.join("\n"));

                    Ok(ExitCode(0))
                }

                RefsSubcommand::ListCurrent {
                    cutoff_date,
                    check_merge_base,
                } => {
                    let cutoff = FocusTime::parse_date(cutoff_date)?;
                    let operation::refs::PartitionedRefNames {
                        current,
                        expired: _,
                    } = operation::refs::PartitionedRefNames::for_repo(
                        &repo,
                        cutoff,
                        check_merge_base,
                    )?;

                    println!("{}", current.join("\n"));

                    Ok(ExitCode(0))
                }
            }
        }

        Subcommand::Repo { subcommand } => match subcommand {
            RepoSubcommand::List {} => {
                operation::repo::list()?;
                Ok(ExitCode(0))
            }
            RepoSubcommand::Repair {} => {
                operation::repo::repair(app)?;
                Ok(ExitCode(0))
            }
        },

        Subcommand::DetectBuildGraphChanges { repo, args } => {
            let repo = paths::expand_tilde(repo)?;
            let repo = git_helper::find_top_level(app.clone(), &repo)
                .context("Failed to canonicalize repo path")?;
            operation::detect_build_graph_changes::run(&repo, args, app)
        }

        Subcommand::Add {
            projects_and_targets,
        } => {
            let sparse_repo = std::env::current_dir()?;
            paths::assert_focused_repo(&sparse_repo)?;
            let _lock_file = hold_lock_file(&sparse_repo)?;
            operation::ensure_clean::run(&sparse_repo, app.clone())
                .context("Ensuring working trees are clean failed")?;
            operation::selection::add(&sparse_repo, true, projects_and_targets, app)?;
            Ok(ExitCode(0))
        }

        Subcommand::Remove {
            projects_and_targets,
        } => {
            let sparse_repo = std::env::current_dir()?;
            paths::assert_focused_repo(&sparse_repo)?;
            let _lock_file = hold_lock_file(&sparse_repo)?;
            operation::ensure_clean::run(&sparse_repo, app.clone())
                .context("Ensuring working trees are clean failed")?;
            operation::selection::remove(&sparse_repo, true, projects_and_targets, app)?;
            Ok(ExitCode(0))
        }

        Subcommand::Status {} => {
            let sparse_repo = std::env::current_dir()?;
            paths::assert_focused_repo(&sparse_repo)?;
            operation::selection::status(&sparse_repo, app)?;
            Ok(ExitCode(0))
        }

        Subcommand::Projects {} => {
            let repo = std::env::current_dir()?;
            paths::assert_focused_repo(&repo)?;
            operation::selection::list_projects(&repo, app)?;
            Ok(ExitCode(0))
        }

        Subcommand::Init {
            shallow_since,
            branch_name,
            no_checkout,
            follow_tags,
            filter,
            no_filter,
            bare,
            sparse,
            progress,
            fetch_url,
            push_url,
            target_path,
        } => {
            let expanded = paths::expand_tilde(target_path)
                .context("expanding tilde on target_path argument")?;

            let target = expanded.as_path();

            let mut init_opts: Vec<operation::init::InitOpt> = Vec::new();

            let mut add_if_true = |n: bool, opt: operation::init::InitOpt| {
                if n {
                    init_opts.push(opt)
                };
            };

            add_if_true(no_checkout, operation::init::InitOpt::NoCheckout);
            add_if_true(bare, operation::init::InitOpt::Bare);
            add_if_true(sparse, operation::init::InitOpt::Sparse);
            add_if_true(follow_tags, operation::init::InitOpt::FollowTags);
            add_if_true(progress, operation::init::InitOpt::Progress);

            info!("Setting up a copy of the repo in {:?}", target);

            operation::init::run(
                shallow_since,
                Some(branch_name),
                if no_filter { None } else { Some(filter) },
                fetch_url,
                push_url,
                target.to_owned(),
                init_opts,
                app,
            )?;

            Ok(ExitCode(0))
        }

        Subcommand::Maintenance {
            subcommand,
            git_config_key,
        } => match subcommand {
            MaintenanceSubcommand::Run {
                git_binary_path,
                tracked,
                git_config_path,
                time_period,
            } => {
                operation::maintenance::run(
                    operation::maintenance::RunOptions {
                        git_binary_path,
                        git_config_key,
                        git_config_path,
                        tracked,
                    },
                    time_period,
                    app,
                )?;

                sandbox::cleanup::run_with_default()?;

                Ok(ExitCode(0))
            }

            MaintenanceSubcommand::Register {
                repo_path,
                git_config_path,
            } => {
                operation::maintenance::register(operation::maintenance::RegisterOpts {
                    repo_path,
                    git_config_key,
                    global_config_path: git_config_path,
                })?;
                Ok(ExitCode(0))
            }

            MaintenanceSubcommand::SetDefaultConfig { .. } => {
                operation::maintenance::set_default_git_maintenance_config(
                    &std::env::current_dir()?,
                )?;
                Ok(ExitCode(0))
            }

            MaintenanceSubcommand::Schedule { subcommand } => match subcommand {
                MaintenanceScheduleSubcommand::Enable {
                    time_period,
                    all,
                    focus_path,
                    git_binary_path,
                    force_reload,
                    tracked,
                } => {
                    maintenance::schedule_enable(maintenance::ScheduleOpts {
                        time_period: if all { None } else { Some(time_period) },
                        git_path: git_binary_path,
                        focus_path: match focus_path {
                            Some(fp) => fp,
                            None => std::env::current_exe()
                                .context("could not determine current executable path")?,
                        },
                        skip_if_already_scheduled: !force_reload,
                        tracked,
                    })?;
                    Ok(ExitCode(0))
                }

                MaintenanceScheduleSubcommand::Disable { delete } => {
                    maintenance::schedule_disable(delete)?;
                    Ok(ExitCode(0))
                }
            },

            MaintenanceSubcommand::SandboxCleanup {
                preserve_hours,
                max_num_sandboxes,
            } => {
                let config = sandbox::cleanup::Config {
                    preserve_hours: preserve_hours
                        .unwrap_or(sandbox::cleanup::Config::DEFAULT_HOURS),
                    max_num_sandboxes: max_num_sandboxes
                        .unwrap_or(sandbox::cleanup::Config::DEFAULT_MAX_NUM_SANDBOXES),
                    ..sandbox::cleanup::Config::try_from_git_default()?
                };

                sandbox::cleanup::run(&config)?;

                Ok(ExitCode(0))
            }
        },

        Subcommand::GitTrace { input, output } => {
            focus_tracing::Trace::git_trace_from(input)?.write_trace_json_to(output)?;
            Ok(ExitCode(0))
        }

        Subcommand::Upgrade { repo } => {
            focus_migrations::production::perform_pending_migrations(&repo)
                .context("Failed to upgrade repo")?;

            Ok(ExitCode(0))
        }

        Subcommand::Index {
            backend,
            subcommand,
        } => match subcommand {
            IndexSubcommand::Clear { sparse_repo } => {
                operation::index::clear(backend, sparse_repo)?;
                Ok(ExitCode(0))
            }

            IndexSubcommand::Generate { sparse_repo } => {
                let exit_code = operation::index::generate(app, backend, sparse_repo)?;
                Ok(exit_code)
            }

            IndexSubcommand::Resolve { targets } => {
                let exit_code = operation::index::resolve(app, backend, targets)?;
                Ok(exit_code)
            }
        },

        Subcommand::Event { subcommand } => match subcommand {
            EventSubcommand::PostCheckout => todo!("not implemented"),
            EventSubcommand::PostMerge => todo!("not implemented"),
        },
    }
}

fn ensure_repo_compatibility(sparse_repo: &Path) -> Result<()> {
    if focus_migrations::production::is_upgrade_required(sparse_repo)
        .context("Failed to determine whether an upgrade is required")?
    {
        bail!(
            "Repo '{}' needs to be upgraded. Please run `focus upgrade`",
            sparse_repo.display()
        );
    }

    Ok(())
}

fn setup_thread_pool(resolution_threads: usize) -> Result<()> {
    if resolution_threads > 0 {
        rayon::ThreadPoolBuilder::new()
            .num_threads(resolution_threads)
            .build_global()
            .context("Failed to create the task thread pool")?;
    }

    Ok(())
}

// TODO: there needs to be a way to know if we should re-load the plists, (eg. on a version change)
fn setup_maintenance_scheduler(opts: &FocusOpts) -> Result<()> {
    if std::env::var("FOCUS_NO_SCHEDULE").is_ok() {
        return Ok(());
    }

    match opts.cmd {
        Subcommand::Clone { .. }
        | Subcommand::Sync { .. }
        | Subcommand::Add { .. }
        | Subcommand::Remove { .. }
        | Subcommand::Init { .. } => {
            operation::maintenance::schedule_enable(ScheduleOpts::default())
        }
        _ => Ok(()),
    }
}

/// Run the main and any destructors. Local variables are not guaranteed to be
/// dropped if `std::process::exit` is called, so make sure to bubble up the
/// return code to the top level, which is the only place in the code that's
/// allowed to call `std::process::exit`.
fn main_and_drop_locals() -> Result<ExitCode> {
    let started_at = Instant::now();
    let options = FocusOpts::parse();

    let FocusOpts {
        resolution_threads,
        working_directory,
        no_color,
        cmd: _,
    } = &options;

    if let Some(working_directory) = working_directory {
        std::env::set_current_dir(working_directory).context("Switching working directory")?;
    }

    let preserve_sandbox = true;

    let app = Arc::from(App::new(preserve_sandbox)?);
    let ti_context = app.tool_insights_client();

    setup_thread_pool(*resolution_threads)?;

    let is_tty = termion::is_tty(&std::io::stdout());

    let sandbox_dir = app.sandbox().path().to_owned();

    let _guard = focus_tracing::init_tracing(focus_tracing::TracingOpts {
        is_tty,
        no_color: *no_color,
        log_dir: Some(sandbox_dir.to_owned()),
    })?;

    info!(path = ?sandbox_dir, "Created sandbox");

    ensure_directories_exist().context("Failed to create necessary directories")?;
    setup_maintenance_scheduler(&options).context("Failed to setup maintenance scheduler")?;

    let exit_code = match run_subcommand(app.clone(), options) {
        Ok(exit_code) => {
            ti_context
                .get_inner()
                .write_invocation_message(Some(0), None);
            exit_code
        }
        Err(e) => {
            ti_context
                .get_inner()
                .write_invocation_message(Some(1), None);
            return Err(e);
        }
    };

    sandbox::cleanup::run_with_default()?;

    let total_runtime = started_at.elapsed();
    debug!(
        total_runtime_secs = total_runtime.as_secs_f32(),
        "Finished normally"
    );

    Ok(exit_code)
}

fn main() -> Result<()> {
    let ExitCode(exit_code) = main_and_drop_locals()?;
    std::process::exit(exit_code);
}<|MERGE_RESOLUTION|>--- conflicted
+++ resolved
@@ -26,11 +26,7 @@
     tracker::Tracker,
 };
 use strum::VariantNames;
-<<<<<<< HEAD
-use tracing::{debug, debug_span, info, warn};
-=======
-use tracing::{debug, info, debug_span};
->>>>>>> 1abdfc7b
+use tracing::{debug, debug_span, info};
 
 #[derive(Parser, Debug)]
 enum Subcommand {
