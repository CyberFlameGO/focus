--- conflicted
+++ resolved
@@ -13,12 +13,6 @@
 git2 = { version = "0.13.23", default-features = false }
 lazy_static = "1.4.0"
 log = "0.4.14"
-<<<<<<< HEAD
-serde = "1.0.130"
-serde_derive = "1.0.130"
-serde_json = "1.0.68"
-structopt = "0.3.25"
-=======
 pretty-hex = "0.2.1"
 prost = "0.9.0"
 protobuf = "2.25.1"
@@ -28,7 +22,6 @@
 sha2 = "0.9.8"
 signal-hook = "0.3.10"
 structopt = "0.3.23"
->>>>>>> 5e0ff422
 tempfile = "3.2.0"
 termion = "1.5.6"
 thiserror = "1.0.30"
@@ -37,18 +30,12 @@
 walkdir = "2.3.2"
 nix = "0.23.0"
 rayon = "1.5.1"
-<<<<<<< HEAD
-focus-internals = { path = "../internals" }
-
-[build-dependencies]
-tonic-build = "0.6.0"
-=======
 tonic = "0.5.2"
 tokio = { version = "1.12.0", features = ["macros", "rt-multi-thread"] }
+focus-internals = { path = "../internals"}
 
 [build-dependencies]
 tonic-build = "0.5.2"
->>>>>>> 5e0ff422
 
 ##
 ## Focus CLI: The primary UI for Project Focused Development
