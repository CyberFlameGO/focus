use crate::model::repo::Repo;
use crate::{index::RocksDBMemoizationCacheExt, locking};

use crate::operation::util::perform;
use crate::target::TargetSet;
use content_addressed_cache::RocksDBCache;
use focus_util::app::App;
use focus_util::backed_up_file::BackedUpFile;
use tracing::warn;

use std::convert::TryFrom;

use std::path::Path;

use std::sync::Arc;

use anyhow::{bail, Context, Result};

pub struct SyncResult {
    pub checked_out: bool,
    pub commit_id: Option<git2::Oid>,
    pub skipped: bool,
}

/// Synchronize the sparse repo's contents with the build graph. Returns whether a checkout actually occured.
pub fn run(sparse_repo: &Path, preemptive: bool, app: Arc<App>) -> Result<SyncResult> {
    let repo = Repo::open(sparse_repo, app.clone()).context("Failed to open the repo")?;

    let _lock = locking::hold_lock(sparse_repo, Path::new("sync.lock"))
        .context("Failed to obtain synchronization lock")?;

    let sparse_profile_path = repo.git_dir().join("info").join("sparse-checkout");
    if !sparse_profile_path.is_file() {
        bail!("This does not appear to be a focused repo -- it is missing a sparse checkout file");
    }

    if preemptive && !repo.get_preemptive_sync_enabled()? {
        return Ok(SyncResult {
            checked_out: false,
            commit_id: None,
            skipped: true,
        });
    }

    let selections = repo.selection_manager()?;
    let selection = selections.computed_selection()?;
    let targets = TargetSet::try_from(&selection).context("constructing target set")?;

    // Add target/project to TI data.
    let app_for_ti_client = app.clone();
    let ti_client = app_for_ti_client.tool_insights_client();
    ti_client.get_context().add_to_custom_map(
        "sync_kind",
        if preemptive {
            "preemptive"
        } else {
            "immediate"
        },
    );

    let backed_up_sparse_profile: Option<BackedUpFile> = if preemptive {
        None
    } else {
        super::ensure_clean::run(sparse_repo, app.clone())
            .context("Failed trying to determine whether working trees were clean")?;

        ti_client
            .get_context()
            .add_to_custom_map("total_target_count", targets.len().to_string());
        ti_client.get_context().add_to_custom_map(
            "user_selected_project_count",
            selection.projects.len().to_string(),
        );
        ti_client.get_context().add_to_custom_map(
            "user_selected_target_count",
            selection.targets.len().to_string(),
        );

        Some(BackedUpFile::new(&sparse_profile_path)?)
    };

    let head_commit = repo.get_head_commit().context("Resolving head commit")?;

    // Figure out if this repo has a "master" branch or "main" branch.
    let primary_branch_name =
        primary_branch_name(&repo).context("Determining primary branch name")?;

    let commit = if preemptive {
        if let Some(prefetch_commit) = repo
            .get_prefetch_head_commit("origin", primary_branch_name.as_str())
            .context("Resolving prefetch head commit")?
        {
            prefetch_commit
        } else {
            bail!("No prefetch commit found for preemptive sync");
        }
    } else {
        head_commit
    };

    if preemptive {
        if let Some(working_tree) = repo.working_tree() {
            if let Ok(Some(sync_point)) = working_tree.read_sparse_sync_point_ref() {
                if sync_point == commit.id() {
                    // The sync point is already set to this ref. We don't need to bother.
                    warn!("Skipping preemptive synchronization because the commit to sync is the same as that of the sync point");
                    return Ok(SyncResult {
                        checked_out: false,
                        commit_id: Some(commit.id()),
                        skipped: true,
                    });
                }
            } else if let Ok(Some(sync_point)) = working_tree.read_preemptive_sync_point_ref() {
                if sync_point == commit.id() {
                    // The sync point is already set to this ref. We don't need to bother.
                    warn!("Skipping preemptive synchronization because the commit to sync is the same as that of the preemptive sync point");
                    return Ok(SyncResult {
                        checked_out: false,
                        commit_id: Some(commit.id()),
                        skipped: true,
                    });
                }
            }
        }
    }

    let (pattern_count, checked_out) = perform("Computing the new sparse profile", || {
        let odb = RocksDBCache::new(repo.underlying());
        repo.sync(
            commit.id(),
            &targets,
            false,
            &repo.config().index,
            app.clone(),
            &odb,
        )
        .context("Sync failed")
    })?;

    if preemptive {
        perform("Updating the sync point", || {
            repo.working_tree()
                .unwrap()
                .write_preemptive_sync_point_ref(commit.id())
        })?;
    } else {
        ti_client
            .get_context()
            .add_to_custom_map("pattern_count", pattern_count.to_string());
        perform("Updating the sync point", || {
            repo.working_tree().unwrap().write_sync_point_ref()
        })?;

        // The profile was successfully applied, so do not restore the backup.
        backed_up_sparse_profile.unwrap().set_restore(false);
    }

    Ok(SyncResult {
        checked_out,
        commit_id: Some(commit.id()),
        skipped: false,
    })
}

fn primary_branch_name(repo: &Repo) -> Result<String> {
    let underlying = repo.underlying();
    if underlying.find_reference("refs/heads/master").is_ok() {
        Ok(String::from("master"))
    } else if underlying.find_reference("refs/heads/main").is_ok() {
        Ok(String::from("main"))
    } else {
        bail!("Could not determine primary branch name")
    }
}

#[cfg(test)]
mod testing {
    use std::{collections::HashSet, path::Path};

    use anyhow::Result;
    use maplit::hashset;

    use focus_testing::{init_logging, ScratchGitRepo};
    use focus_util::app;

    use crate::{
        model::{repo::Repo, selection::OperationAction},
        operation::{
            self,
            testing::integration::{RepoDisposition, RepoPairFixture},
        },
    };

    fn add_updated_content(scratch_repo: &ScratchGitRepo) -> Result<git2::Oid> {
        // Commit new files affecting the build graph to the dense repo
        let build_bazel_content = r#"filegroup(
            name = "excerpts",
            srcs = [
                "catz.txt",
            ],
            visibility = [
                "//visibility:public",
            ],
        )"#;
        scratch_repo.write_and_commit_file(
            Path::new("x/BUILD.bazel"),
            build_bazel_content.as_bytes(),
            "Add excerpts",
        )?;
        let catz_txt_content = r#"The Naming of Cats is a difficult matter,
        It isn't just one of your holiday games
                )"#;
        scratch_repo.write_and_commit_file(
            Path::new("x/catz.txt"),
            catz_txt_content.as_bytes(),
            "Add excerpts",
        )
    }

    #[test]
    fn sync_upstream_changes() -> Result<()> {
        init_logging();

        let fixture = RepoPairFixture::new()?;

        fixture.perform_clone()?;
        let _ = add_updated_content(&fixture.dense_repo)?;

        // Fetch in the sparse repo from the dense repo
        fixture.perform_pull(RepoDisposition::Sparse, "origin", "main")?;

        // Make sure that the graph is seen as having changed
        assert_eq!(
            operation::detect_build_graph_changes::run(
                &fixture.sparse_repo_path,
                vec![],
                fixture.app.clone(),
            )?,
            app::ExitCode(1)
        );

        // Sync in the sparse repo
        let _ = operation::sync::run(&fixture.sparse_repo_path, false, fixture.app.clone())?;

        let x_dir = fixture.sparse_repo_path.join("x");
        assert!(!x_dir.is_dir());

        // Add as a target
        operation::selection::add(
            &fixture.sparse_repo_path,
            true,
            vec![String::from("bazel://x/...")],
            fixture.app.clone(),
        )?;

<<<<<<< HEAD
        // Sync
        let _ = operation::sync::run(&fixture.sparse_repo_path, false, fixture.app.clone())?;

=======
>>>>>>> b8705ee6
        assert!(x_dir.is_dir());

        Ok(())
    }

    #[test]
    fn sync_layer_manipulation() -> Result<()> {
        init_logging();

        let fixture = RepoPairFixture::new()?;
        fixture.perform_clone()?;

        let selected_project_names = || -> Result<HashSet<String>> {
            Ok(fixture
                .sparse_repo()?
                .selection_manager()?
                .computed_selection()?
                .projects
                .iter()
                .filter_map(|project| {
                    if project.mandatory {
                        None
                    } else {
                        Some(project.name.to_owned())
                    }
                })
                .collect::<HashSet<String>>())
        };

        let project_a_label = String::from("team_banzai/project_a");
        let project_b_label = String::from("team_zissou/project_b");

        let path = fixture.sparse_repo_path.clone();
        let library_a_dir = path.join("library_a");
        let project_a_dir = path.join("project_a");
        let library_b_dir = path.join("library_b");
        let project_b_dir = path.join("project_b");
        let profile_path = path.join(".git").join("info").join("sparse-checkout");

        {
            let selected_names = selected_project_names()?;
            assert_eq!(selected_names, hashset! {});
        }
        insta::assert_snapshot!(std::fs::read_to_string(&profile_path)?);

        assert!(!library_b_dir.is_dir());
        assert!(!project_b_dir.is_dir());
        operation::selection::add(
            &path,
            true,
            vec![project_b_label.clone()],
            fixture.app.clone(),
        )?;
        {
            let selected_names = selected_project_names()?;
            assert_eq!(selected_names, hashset! { project_b_label.clone() })
        }
<<<<<<< HEAD
        operation::sync::run(&path, false, fixture.app.clone())?;
=======
>>>>>>> b8705ee6

        insta::assert_snapshot!(std::fs::read_to_string(&profile_path)?);
        assert!(library_b_dir.is_dir());
        assert!(project_b_dir.is_dir());

        assert!(!library_a_dir.is_dir());
        assert!(!project_a_dir.is_dir());
        operation::selection::add(
            &path,
            true,
            vec![project_a_label.clone()],
            fixture.app.clone(),
        )?;
        {
            let selected_names = selected_project_names()?;
            assert_eq!(
                selected_names,
                hashset! { project_a_label.clone(), project_b_label.clone() }
            )
        }
<<<<<<< HEAD
        operation::sync::run(&path, false, fixture.app.clone())?;
=======
>>>>>>> b8705ee6
        insta::assert_snapshot!(std::fs::read_to_string(&profile_path)?);
        assert!(library_a_dir.is_dir());
        assert!(project_a_dir.is_dir());

        operation::selection::remove(&path, true, vec![project_a_label], fixture.app.clone())?;
        {
            let selected_names = selected_project_names()?;
            assert_eq!(selected_names, hashset! { project_b_label.clone() })
        }
<<<<<<< HEAD
        operation::sync::run(&path, false, fixture.app.clone())?;
=======
>>>>>>> b8705ee6
        insta::assert_snapshot!(std::fs::read_to_string(&profile_path)?);
        assert!(!library_a_dir.is_dir());
        assert!(!project_a_dir.is_dir());

        operation::selection::remove(&path, true, vec![project_b_label], fixture.app.clone())?;
        {
            let selected_names = selected_project_names()?;
            assert_eq!(selected_names, hashset! {});
        }
<<<<<<< HEAD
        operation::sync::run(&path, false, fixture.app.clone())?;
=======
>>>>>>> b8705ee6
        insta::assert_snapshot!(std::fs::read_to_string(&profile_path)?);

        assert!(!library_b_dir.is_dir());
        assert!(!project_b_dir.is_dir());

        Ok(())
    }

    #[test]
    fn sync_adhoc_manipulation() -> Result<()> {
        init_logging();

        let fixture = RepoPairFixture::new()?;
        fixture.perform_clone()?;

        let path = fixture.sparse_repo_path.clone();
        let library_b_dir = path.join("library_b");
        let targets = vec![String::from("bazel://library_b/...")];

<<<<<<< HEAD
        assert!(selections.mutate(OperationAction::Add, &targets)?);
        selections.save()?;
        operation::sync::run(&path, false, fixture.app.clone())?;
        assert!(library_b_dir.is_dir());

        // operation::adhoc::pop(fixture.sparse_repo_path.clone(), 1)?;
        assert!(selections.mutate(OperationAction::Remove, &targets)?);
        selections.save()?;
        operation::sync::run(&path, false, fixture.app.clone())?;
=======
        operation::selection::add(
            &fixture.sparse_repo_path,
            true,
            targets.clone(),
            fixture.app.clone()
        )?;
        assert!(library_b_dir.is_dir());

        operation::selection::remove(
            &fixture.sparse_repo_path,
            true,
            targets.clone(),
            fixture.app.clone()
        )?;
>>>>>>> b8705ee6
        assert!(!library_b_dir.is_dir());

        Ok(())
    }

    #[test]
    fn failed_selection_mutations_are_reverted() -> Result<()> {
        init_logging();

        let fixture = RepoPairFixture::new()?;
        fixture.perform_clone()?;

        let selections = fixture.sparse_repo()?.selection_manager()?;
        let selection_before = selections.selection()?;
        let targets = vec![String::from("bazel://library_z/...")];
        assert!(operation::selection::add(
            &fixture.sparse_repo_path,
            true,
            targets,
            fixture.app.clone()
        )
        .is_err());
        let selection_after = selections.selection()?;
        assert_eq!(selection_before, selection_after);

        Ok(())
    }

    #[test]
    fn clone_contains_top_level() -> Result<()> {
        init_logging();

        let fixture = RepoPairFixture::new()?;
        fixture.perform_clone()?;

        let sparse_repo = fixture.sparse_repo()?;
        let outlining_tree = sparse_repo.outlining_tree().unwrap();
        let underlying = outlining_tree.underlying();
        let outlining_tree_root = underlying.work_dir();

        let top_level_bazelisk_rc = outlining_tree_root.join(".bazeliskrc");

        let outlining_tree_git_dir = sparse_repo
            .git_dir()
            .join("worktrees")
            .join("outlining-tree");

        let profile =
            std::fs::read_to_string(outlining_tree_git_dir.join("info").join("sparse-checkout"))?;
        insta::assert_snapshot!(&profile);

        assert!(top_level_bazelisk_rc.is_file());

        Ok(())
    }

    #[test]
    fn sync_skips_checkout_with_unchanged_profile() -> Result<()> {
        init_logging();

        let fixture = RepoPairFixture::new()?;
        fixture.perform_clone()?;

        let path = fixture.sparse_repo_path.clone();
        let targets = vec![String::from("bazel://library_b/...")];
        let mut selections = fixture.sparse_repo()?.selection_manager()?;

        assert!(selections.mutate(OperationAction::Add, &targets)?);
        selections.save()?;
        {
            let result = operation::sync::run(&path, false, fixture.app.clone())?;
            assert!(!result.skipped);
            assert!(result.checked_out);
        }

        // Subsequent sync does not perform a checkout.
        {
            let result = operation::sync::run(&path, false, fixture.app.clone())?;
            assert!(!result.skipped);
            assert!(!result.checked_out);
        }

        Ok(())
    }

    #[test]
    fn sync_configures_working_and_outlining_trees() -> Result<()> {
        init_logging();

        let fixture = RepoPairFixture::new()?;
        fixture.perform_clone()?;

        // Check working tree
        let working_tree_config = fixture.sparse_repo()?.underlying().config()?.snapshot()?;
        assert!(working_tree_config.get_bool("index.sparse")?);
        assert!(working_tree_config.get_bool("core.untrackedCache")?);

        // Check outlining tree
        let outlining_tree_config = fixture
            .sparse_repo()?
            .outlining_tree()
            .unwrap()
            .underlying()
            .git_repo()
            .config()?
            .snapshot()?;
        assert!(outlining_tree_config.get_bool("index.sparse")?);
        assert!(outlining_tree_config.get_bool("core.untrackedCache")?);

        Ok(())
    }

    struct PreemptiveSyncFixture {
        pub underlying: RepoPairFixture,
        pub repo: Repo,
        pub commit_id: git2::Oid,
    }

    impl PreemptiveSyncFixture {
        fn new() -> Result<Self> {
            let fixture = RepoPairFixture::new()?;

            fixture.perform_clone()?;
            add_updated_content(&fixture.dense_repo)?;

            let fetched_commits = fixture.perform_fetch(RepoDisposition::Sparse, "origin")?;
            assert_eq!(fetched_commits.len(), 1);
            let commit_id = fetched_commits[0];

            let repo = Repo::open(&fixture.sparse_repo_path, fixture.app.clone())?;
            repo.set_preemptive_sync_enabled(true)?;

            // Set the prefetch ref
            repo.underlying().reference(
                "refs/prefetch/remotes/origin/main",
                commit_id,
                true,
                "Emulated prefetch ref",
            )?;

            Ok(PreemptiveSyncFixture {
                underlying: fixture,
                repo,
                commit_id,
            })
        }
    }

    #[test]
    fn preemptive_sync() -> Result<()> {
        init_logging();

        let fixture = PreemptiveSyncFixture::new()?;

        // Sync preemptively
        let result = operation::sync::run(
            &fixture.underlying.sparse_repo_path,
            true,
            fixture.underlying.app.clone(),
        )?;
        assert!(!result.checked_out);
        assert!(!result.skipped);

        assert_eq!(result.commit_id.unwrap(), fixture.commit_id);

        Ok(())
    }

    #[test]
    fn preemptive_sync_skips_if_presync_ref_is_at_commit() -> Result<()> {
        init_logging();

        let fixture = PreemptiveSyncFixture::new()?;

        // Sync preemptively
        let result = operation::sync::run(
            &fixture.underlying.sparse_repo_path,
            true,
            fixture.underlying.app.clone(),
        )?;
        assert!(!result.skipped);
        assert_eq!(result.commit_id.unwrap(), fixture.commit_id);

        // Subsequent preemptive syncs are skipped
        let result = operation::sync::run(
            &fixture.underlying.sparse_repo_path,
            true,
            fixture.underlying.app.clone(),
        )?;
        assert!(result.skipped);
        assert_eq!(result.commit_id.unwrap(), fixture.commit_id);

        Ok(())
    }

    #[test]
    fn preemptive_sync_skips_if_disabled() -> Result<()> {
        init_logging();

        let fixture = PreemptiveSyncFixture::new()?;

        fixture.repo.set_preemptive_sync_enabled(false)?;
        let result = operation::sync::run(
            &fixture.underlying.sparse_repo_path,
            true,
            fixture.underlying.app.clone(),
        )?;
        assert!(result.skipped);

        Ok(())
    }

    // Test for already being on the commit.
}<|MERGE_RESOLUTION|>--- conflicted
+++ resolved
@@ -253,12 +253,6 @@
             fixture.app.clone(),
         )?;
 
-<<<<<<< HEAD
-        // Sync
-        let _ = operation::sync::run(&fixture.sparse_repo_path, false, fixture.app.clone())?;
-
-=======
->>>>>>> b8705ee6
         assert!(x_dir.is_dir());
 
         Ok(())
@@ -316,10 +310,6 @@
             let selected_names = selected_project_names()?;
             assert_eq!(selected_names, hashset! { project_b_label.clone() })
         }
-<<<<<<< HEAD
-        operation::sync::run(&path, false, fixture.app.clone())?;
-=======
->>>>>>> b8705ee6
 
         insta::assert_snapshot!(std::fs::read_to_string(&profile_path)?);
         assert!(library_b_dir.is_dir());
@@ -340,10 +330,6 @@
                 hashset! { project_a_label.clone(), project_b_label.clone() }
             )
         }
-<<<<<<< HEAD
-        operation::sync::run(&path, false, fixture.app.clone())?;
-=======
->>>>>>> b8705ee6
         insta::assert_snapshot!(std::fs::read_to_string(&profile_path)?);
         assert!(library_a_dir.is_dir());
         assert!(project_a_dir.is_dir());
@@ -353,10 +339,6 @@
             let selected_names = selected_project_names()?;
             assert_eq!(selected_names, hashset! { project_b_label.clone() })
         }
-<<<<<<< HEAD
-        operation::sync::run(&path, false, fixture.app.clone())?;
-=======
->>>>>>> b8705ee6
         insta::assert_snapshot!(std::fs::read_to_string(&profile_path)?);
         assert!(!library_a_dir.is_dir());
         assert!(!project_a_dir.is_dir());
@@ -366,10 +348,6 @@
             let selected_names = selected_project_names()?;
             assert_eq!(selected_names, hashset! {});
         }
-<<<<<<< HEAD
-        operation::sync::run(&path, false, fixture.app.clone())?;
-=======
->>>>>>> b8705ee6
         insta::assert_snapshot!(std::fs::read_to_string(&profile_path)?);
 
         assert!(!library_b_dir.is_dir());
@@ -389,17 +367,6 @@
         let library_b_dir = path.join("library_b");
         let targets = vec![String::from("bazel://library_b/...")];
 
-<<<<<<< HEAD
-        assert!(selections.mutate(OperationAction::Add, &targets)?);
-        selections.save()?;
-        operation::sync::run(&path, false, fixture.app.clone())?;
-        assert!(library_b_dir.is_dir());
-
-        // operation::adhoc::pop(fixture.sparse_repo_path.clone(), 1)?;
-        assert!(selections.mutate(OperationAction::Remove, &targets)?);
-        selections.save()?;
-        operation::sync::run(&path, false, fixture.app.clone())?;
-=======
         operation::selection::add(
             &fixture.sparse_repo_path,
             true,
@@ -414,7 +381,6 @@
             targets.clone(),
             fixture.app.clone()
         )?;
->>>>>>> b8705ee6
         assert!(!library_b_dir.is_dir());
 
         Ok(())
