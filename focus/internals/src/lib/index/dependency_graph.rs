--- conflicted
+++ resolved
@@ -4,13 +4,8 @@
 use serde::{Deserialize, Serialize};
 use tracing::{debug, warn};
 
-<<<<<<< HEAD
 use crate::target::{Label, Target, TargetName};
 use crate::target_resolver::ResolutionResult;
-=======
-use crate::coordinate_resolver::ResolutionResult;
-use crate::target::{Label, Target, TargetName};
->>>>>>> d711d147
 
 use super::content_hash::HashContext;
 use super::{ContentHash, ObjectDatabase};
@@ -329,17 +324,10 @@
 
     use maplit::hashset;
 
-<<<<<<< HEAD
-    use crate::index::object_database::{testing::HashMapOdb, RocksDBCache};
-    use crate::index::RocksDBMemoizationCacheExt;
-    use crate::target::Target;
-    use crate::target_resolver::{BazelResolver, CacheOptions, ResolutionRequest, Resolver};
-=======
-    use crate::coordinate_resolver::{BazelResolver, CacheOptions, ResolutionRequest, Resolver};
     use crate::index::object_database::{testing::HashMapOdb, RocksDBCache};
     use crate::index::RocksDBMemoizationCacheExt;
     use crate::target::{Target, TargetSet};
->>>>>>> d711d147
+    use crate::target_resolver::{BazelResolver, CacheOptions, ResolutionRequest, Resolver};
     use focus_testing::init_logging;
     use focus_testing::ScratchGitRepo;
     use focus_util::app::App;
